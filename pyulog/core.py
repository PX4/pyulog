--- conflicted
+++ resolved
@@ -32,7 +32,6 @@
     SYNC_BYTES = b'\x2F\x73\x13\x20\x25\x0C\xBB\x12'
 
     # message types
-<<<<<<< HEAD
     _MSG_TYPES = {
         ord('F'): "FORMAT",
         ord('D'): "DATA",
@@ -44,22 +43,9 @@
         ord('S'): "SYNC",
         ord('O'): "DROPOUT",
         ord('L'): "LOGGING",
+	ord('C'): "LOGGING_OBC",
         ord('B'): "FLAG_BITS",
         }
-=======
-    MSG_TYPE_FORMAT = ord('F')
-    MSG_TYPE_DATA = ord('D')
-    MSG_TYPE_INFO = ord('I')
-    MSG_TYPE_INFO_MULTIPLE = ord('M')
-    MSG_TYPE_PARAMETER = ord('P')
-    MSG_TYPE_ADD_LOGGED_MSG = ord('A')
-    MSG_TYPE_REMOVE_LOGGED_MSG = ord('R')
-    MSG_TYPE_SYNC = ord('S')
-    MSG_TYPE_DROPOUT = ord('O')
-    MSG_TYPE_LOGGING = ord('L')
-    MSG_TYPE_LOGGING_OBC = ord('C')
-    MSG_TYPE_FLAG_BITS = ord('B')
->>>>>>> 10068297
 
     _UNPACK_TYPES = {
         'int8_t':   ['b', 1, np.int8],
@@ -532,14 +518,9 @@
             elif header.msg_type_str == "PARAMETER":
                 msg_info = self._MessageInfo(data, header)
                 self._initial_parameters[msg_info.key] = msg_info.value
-<<<<<<< HEAD
             elif (header.msg_type_str == "ADD_LOGGED_MSG" or
-                  header.msg_type_str == "LOGGING"):
-=======
-            elif (header.msg_type == self.MSG_TYPE_ADD_LOGGED_MSG or
-                  header.msg_type == self.MSG_TYPE_LOGGING or
-                  header.msg_type == self.MSG_TYPE_LOGGING_OBC):
->>>>>>> 10068297
+                  header.msg_type_str == "LOGGING" or
+                  header.msg_type_str == "LOGGING_OBC"):
                 self._file_handle.seek(-(3+header.msg_size), 1)
                 break # end of section
             elif header.msg_type_str == "FLAG_BITS":
@@ -668,17 +649,13 @@
                 elif header.msg_type_str == "LOGGING":
                     msg_logging = self.MessageLogging(data, header)
                     self._logged_messages.append(msg_logging)
-<<<<<<< HEAD
-                elif header.msg_type_str == "DATA":
-=======
-                elif header.msg_type == self.MSG_TYPE_LOGGING_OBC:
+                elif header.msg_type_str == "LOGGING_OBC":
                     msg_logging_obc = self.MessageLoggingObc(data, header)
                     if msg_logging_obc.tag in self._logged_messages_obc.keys():
                         self._logged_messages_obc[msg_logging_obc.tag].append(msg_logging_obc)
                     else:
                         self._logged_messages_obc[msg_logging_obc.tag] = [msg_logging_obc]
-                elif header.msg_type == self.MSG_TYPE_DATA:
->>>>>>> 10068297
+                elif header.msg_type_str == "DATA":
                     msg_data.initialize(data, header, self._subscriptions, self)
                     if msg_data.timestamp != 0 and msg_data.timestamp > self._last_timestamp:
                         self._last_timestamp = msg_data.timestamp
