--- conflicted
+++ resolved
@@ -124,12 +124,10 @@
         self._compat_flags = [0] * 8
         self._incompat_flags = [0] * 8
         self._appended_offsets = [] # file offsets for appended data
-<<<<<<< HEAD
         self._has_sync = True # set to false when first file search for sync fails
         self._sync_seq_cnt = 0 # number of sync packets found in file
-=======
+
         ULog._disable_str_exceptions = disable_str_exceptions
->>>>>>> d89da39a
 
         self._load_file(log_file, message_name_filter_list)
 
